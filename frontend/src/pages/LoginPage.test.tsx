import { render, screen, fireEvent, waitFor, cleanup } from '@testing-library/react'
import { describe, it, expect, vi, beforeEach, afterEach } from 'vitest'
import { BrowserRouter } from 'react-router-dom'
import LoginPage from './LoginPage'

/**
 * Issue#5: ログイン・ログアウト機能 - ログインページ UI テスト
 * TDD Red段階: 実装前のテストケース定義
 *
 * UI要件:
 * - メールアドレス入力欄
 * - パスワード入力欄
 * - 「ログイン状態を保持する」チェックボックス
 * - ログインボタン
 * - 「パスワードをお忘れですか？」リンク
 * - 「アカウントをお持ちでないですか？新規登録はこちら」リンク
 */

// AuthContext mockのセットアップ
<<<<<<< HEAD
const mockLogin = vi.fn((user, token, remember) => {
  // 実際のAuthContextと同じように、localStorage/sessionStorageにトークンを保存
  const storage = remember ? window.localStorage : window.sessionStorage
  storage.setItem('auth_token', token)
  storage.setItem('user', JSON.stringify(user))
=======
const mockLogin = vi.fn((_user, token, remember) => {
  // モック内でlocalStorage/sessionStorageに保存する
  if (remember) {
    window.localStorage.setItem('auth_token', token)
  } else {
    window.sessionStorage.setItem('auth_token', token)
  }
>>>>>>> 4911b15a
})

vi.mock('../contexts/AuthContext', () => ({
  useAuth: () => ({
    login: mockLogin,
    isAuthenticated: false,
    user: null,
    logout: vi.fn(),
    getAuthToken: () => null
  }),
  AuthProvider: ({ children }: { children: React.ReactNode }) => <div>{children}</div>
}))

const MockedLoginPage = () => (
  <BrowserRouter>
    <LoginPage />
  </BrowserRouter>
)

// fetch APIのモック
globalThis.fetch = vi.fn() as any

describe('LoginPage', () => {
  beforeEach(() => {
    vi.clearAllMocks()
    mockLogin.mockClear()
    // localStorage/sessionStorageのモック
    Object.defineProperty(window, 'localStorage', {
      value: {
        getItem: vi.fn(),
        setItem: vi.fn(),
        removeItem: vi.fn(),
        clear: vi.fn(),
      },
      writable: true,
    })

    Object.defineProperty(window, 'sessionStorage', {
      value: {
        getItem: vi.fn(),
        setItem: vi.fn(),
        removeItem: vi.fn(),
        clear: vi.fn(),
      },
      writable: true,
    })
  })

  afterEach(() => {
    cleanup()
  })

  describe('UI Elements', () => {
    it('renders email input field', () => {
      // Red段階: LoginPageコンポーネントが存在しないため失敗
      render(<MockedLoginPage />)

      expect(screen.getByLabelText('メールアドレス')).toBeInTheDocument()
      expect(screen.getByRole('textbox', { name: 'メールアドレス' })).toHaveAttribute('type', 'text')
    })

    it('renders password input field', () => {
      render(<MockedLoginPage />)

      expect(screen.getByLabelText('パスワード')).toBeInTheDocument()
      expect(screen.getByLabelText('パスワード')).toHaveAttribute('type', 'password')
    })

    it('renders remember me checkbox', () => {
      render(<MockedLoginPage />)

      expect(screen.getByRole('checkbox', { name: 'ログイン状態を保持する' })).toBeInTheDocument()
    })

    it('renders login button', () => {
      render(<MockedLoginPage />)

      expect(screen.getByRole('button', { name: 'ログイン' })).toBeInTheDocument()
    })

    it('renders forgot password link', () => {
      render(<MockedLoginPage />)

      expect(screen.getByText('パスワードをお忘れですか？')).toBeInTheDocument()
    })

    it('renders signup link', () => {
      render(<MockedLoginPage />)

      expect(screen.getByText('アカウントをお持ちでないですか？')).toBeInTheDocument()
      expect(screen.getByText('新規登録はこちら')).toBeInTheDocument()
    })

    it('has correct page title', () => {
      render(<MockedLoginPage />)

      expect(screen.getByRole('heading', { name: 'ログイン' })).toBeInTheDocument()
    })
  })

  describe('Form Validation', () => {
    it('shows required error for empty email', async () => {
      render(<MockedLoginPage />)

      const loginButton = screen.getByRole('button', { name: 'ログイン' })
      fireEvent.click(loginButton)

      await waitFor(() => {
        expect(screen.getByText('メールアドレスは必須です')).toBeInTheDocument()
      })
    })

    it('shows required error for empty password', async () => {
      render(<MockedLoginPage />)

      const loginButton = screen.getByRole('button', { name: 'ログイン' })
      fireEvent.click(loginButton)

      await waitFor(() => {
        expect(screen.getByText('パスワードは必須です')).toBeInTheDocument()
      })
    })

    it('shows invalid email format error', async () => {
      render(<MockedLoginPage />)

      const emailInput = screen.getByLabelText('メールアドレス')
      fireEvent.change(emailInput, { target: { value: 'invalid-email' } })

      const loginButton = screen.getByRole('button', { name: 'ログイン' })
      fireEvent.click(loginButton)

      await waitFor(() => {
        expect(screen.getByText('正しいメールアドレス形式で入力してください')).toBeInTheDocument()
      })
    })
  })

  describe('Login Process', () => {
    it('sends POST request to /api/v1/auth/login on form submission', async () => {
      const mockFetch = vi.mocked(fetch)
      mockFetch.mockResolvedValueOnce({
        ok: true,
        json: async () => ({
          user: { username: 'testuser', email: 'test@example.com', role: 'USER' },
          token: 'mock-jwt-token'
        })
      } as Response)

      render(<MockedLoginPage />)

      const emailInput = screen.getByLabelText('メールアドレス')
      const passwordInput = screen.getByLabelText('パスワード')
      const loginButton = screen.getByRole('button', { name: 'ログイン' })

      fireEvent.change(emailInput, { target: { value: 'test@example.com' } })
      fireEvent.change(passwordInput, { target: { value: 'Password123' } })
      fireEvent.click(loginButton)

      await waitFor(() => {
        expect(mockFetch).toHaveBeenCalledWith('/api/v1/auth/login', {
          method: 'POST',
          headers: {
            'Content-Type': 'application/json'
          },
          body: JSON.stringify({
            email: 'test@example.com',
            password: 'Password123'
          })
        })
      })
    })

    it('stores JWT in localStorage when remember me is checked', async () => {
      const mockFetch = vi.mocked(fetch)
      mockFetch.mockResolvedValueOnce({
        ok: true,
        json: async () => ({
          user: { username: 'testuser', email: 'test@example.com', role: 'USER' },
          token: 'mock-jwt-token'
        })
      } as Response)

      render(<MockedLoginPage />)

      const emailInput = screen.getByLabelText('メールアドレス')
      const passwordInput = screen.getByLabelText('パスワード')
      const rememberCheckbox = screen.getByRole('checkbox', { name: 'ログイン状態を保持する' })
      const loginButton = screen.getByRole('button', { name: 'ログイン' })

      fireEvent.change(emailInput, { target: { value: 'test@example.com' } })
      fireEvent.change(passwordInput, { target: { value: 'Password123' } })
      fireEvent.click(rememberCheckbox)
      fireEvent.click(loginButton)

      await waitFor(() => {
        expect(window.localStorage.setItem).toHaveBeenCalledWith('auth_token', 'mock-jwt-token')
      })
    })

    it('stores JWT in sessionStorage when remember me is not checked', async () => {
      const mockFetch = vi.mocked(fetch)
      mockFetch.mockResolvedValueOnce({
        ok: true,
        json: async () => ({
          user: { username: 'testuser', email: 'test@example.com', role: 'USER' },
          token: 'mock-jwt-token'
        })
      } as Response)

      render(<MockedLoginPage />)

      const emailInput = screen.getByLabelText('メールアドレス')
      const passwordInput = screen.getByLabelText('パスワード')
      const loginButton = screen.getByRole('button', { name: 'ログイン' })

      fireEvent.change(emailInput, { target: { value: 'test@example.com' } })
      fireEvent.change(passwordInput, { target: { value: 'Password123' } })
      fireEvent.click(loginButton)

      await waitFor(() => {
        expect(window.sessionStorage.setItem).toHaveBeenCalledWith('auth_token', 'mock-jwt-token')
      })
    })

    it('shows error message on login failure', async () => {
      const mockFetch = vi.mocked(fetch)
      mockFetch.mockResolvedValueOnce({
        ok: false,
        json: async () => ({
          message: 'メールアドレスまたはパスワードが正しくありません'
        })
      } as Response)

      render(<MockedLoginPage />)

      const emailInput = screen.getByLabelText('メールアドレス')
      const passwordInput = screen.getByLabelText('パスワード')
      const loginButton = screen.getByRole('button', { name: 'ログイン' })

      fireEvent.change(emailInput, { target: { value: 'test@example.com' } })
      fireEvent.change(passwordInput, { target: { value: 'wrongpassword' } })
      fireEvent.click(loginButton)

      await waitFor(() => {
        expect(screen.getByText('メールアドレスまたはパスワードが正しくありません')).toBeInTheDocument()
      })
    })

    it('disables login button during request', async () => {
      const mockFetch = vi.mocked(fetch)
      mockFetch.mockImplementationOnce(() => new Promise(resolve => setTimeout(resolve, 100)))

      render(<MockedLoginPage />)

      const emailInput = screen.getByLabelText('メールアドレス')
      const passwordInput = screen.getByLabelText('パスワード')
      const loginButton = screen.getByRole('button', { name: 'ログイン' })

      fireEvent.change(emailInput, { target: { value: 'test@example.com' } })
      fireEvent.change(passwordInput, { target: { value: 'Password123' } })
      fireEvent.click(loginButton)

      expect(loginButton).toBeDisabled()
    })
  })

  describe('Navigation', () => {
    it('links to signup page', () => {
      render(<MockedLoginPage />)

      const signupLink = screen.getByText('新規登録はこちら')
      expect(signupLink).toHaveAttribute('href', '/register')
    })

    it('redirects to previous page after successful login', async () => {
      // モックの実装は実際のルーティング実装時に詳細化
      const mockFetch = vi.mocked(fetch)
      mockFetch.mockResolvedValueOnce({
        ok: true,
        json: async () => ({
          user: { username: 'testuser', email: 'test@example.com', role: 'USER' },
          token: 'mock-jwt-token'
        })
      } as Response)

      render(<MockedLoginPage />)

      // テスト内容は実装時に詳細化
      expect(true).toBe(true) // プレースホルダー
    })
  })
})<|MERGE_RESOLUTION|>--- conflicted
+++ resolved
@@ -17,13 +17,6 @@
  */
 
 // AuthContext mockのセットアップ
-<<<<<<< HEAD
-const mockLogin = vi.fn((user, token, remember) => {
-  // 実際のAuthContextと同じように、localStorage/sessionStorageにトークンを保存
-  const storage = remember ? window.localStorage : window.sessionStorage
-  storage.setItem('auth_token', token)
-  storage.setItem('user', JSON.stringify(user))
-=======
 const mockLogin = vi.fn((_user, token, remember) => {
   // モック内でlocalStorage/sessionStorageに保存する
   if (remember) {
@@ -31,7 +24,6 @@
   } else {
     window.sessionStorage.setItem('auth_token', token)
   }
->>>>>>> 4911b15a
 })
 
 vi.mock('../contexts/AuthContext', () => ({
